--- conflicted
+++ resolved
@@ -141,13 +141,8 @@
 class ReferenceAdvanced(ControlBase, AdvancedControlBase):
     CHANNEL_TO_MULT = {320: 1, 640: 2, 1280: 4}
 
-<<<<<<< HEAD
-    def __init__(self, ref_opts: ReferenceOptions, timestep_keyframes: TimestepKeyframeGroup | None, device=None):
-        super().__init__(device)
-=======
     def __init__(self, ref_opts: ReferenceOptions, timestep_keyframes: TimestepKeyframeGroup):
         super().__init__()
->>>>>>> 172543b7
         AdvancedControlBase.__init__(self, super(), timestep_keyframes=timestep_keyframes, weights_default=ControlWeights.controllllite(), allow_condhint_latents=True)
         # TODO: allow vae_optional to be used instead of preprocessor
         #require_vae=True
